# Copyright (C) 2010-2015 Cuckoo Foundation.
# This file is part of Cuckoo Sandbox - http://www.cuckoosandbox.org
# See the file 'docs/LICENSE' for copying permission.

import base64
import collections
import datetime
import json
import os
import sys
import tempfile
import zipfile
import zlib
from contextlib import suppress
from io import BytesIO
from pathlib import Path
from urllib.parse import quote
from wsgiref.util import FileWrapper

from django.conf import settings
from django.contrib.auth.decorators import login_required
from django.core.exceptions import BadRequest, PermissionDenied
from django.http import HttpResponse, HttpResponseRedirect, StreamingHttpResponse
from django.shortcuts import redirect, render
from django.views.decorators.csrf import csrf_exempt
from django.views.decorators.http import require_POST, require_safe
from rest_framework.decorators import api_view

sys.path.append(settings.CUCKOO_PATH)

import modules.processing.network as network
from lib.cuckoo.common.config import Config
from lib.cuckoo.common.constants import ANALYSIS_BASE_PATH, CUCKOO_ROOT
<<<<<<< HEAD
from lib.cuckoo.common.path_utils import path_exists, path_mkdir, path_safe, path_read_file
=======
from lib.cuckoo.common.path_utils import path_exists, path_get_size, path_mkdir, path_read_file, path_safe
>>>>>>> 9603dd57
from lib.cuckoo.common.utils import delete_folder
from lib.cuckoo.common.web_utils import category_all_files, my_rate_minutes, my_rate_seconds, perform_search, rateblock, statistics
from lib.cuckoo.core.database import TASK_PENDING, Database, Task
from modules.reporting.report_doc import CHUNK_CALL_SIZE

try:
    from django_ratelimit.decorators import ratelimit
except ImportError:
    try:
        from ratelimit.decorators import ratelimit
    except ImportError:
        print("missed dependency: pip3 install django-ratelimit -U")

from lib.cuckoo.common.admin_utils import disable_user

try:
    import re2 as re
except ImportError:
    import re

try:
    import requests

    HAVE_REQUEST = True
except ImportError:
    HAVE_REQUEST = False

try:
    import pyzipper

    HAVE_PYZIPPER = True
except ImportError:
    print("Missed dependency: pip3 install pyzipper -U")
    HAVE_PYZIPPER = False

TASK_LIMIT = 25

processing_cfg = Config("processing")
reporting_cfg = Config("reporting")
web_cfg = Config("web")

try:
    # On demand features
    HAVE_FLARE_CAPA = False
    if processing_cfg.flare_capa.on_demand:
        from lib.cuckoo.common.integrations.capa import HAVE_FLARE_CAPA, flare_capa_details
except (NameError, ImportError):
    print("Can't import FLARE-CAPA")

HAVE_STRINGS = False
if processing_cfg.strings.on_demand:
    from lib.cuckoo.common.integrations.strings import extract_strings

    HAVE_STRINGS = True

HAVE_VBA2GRAPH = False
if processing_cfg.vba2graph.on_demand:
    from lib.cuckoo.common.integrations.vba2graph import HAVE_VBA2GRAPH, vba2graph_func

HAVE_XLM_DEOBF = False
if processing_cfg.xlsdeobf.on_demand:
    from lib.cuckoo.common.integrations.XLMMacroDeobfuscator import HAVE_XLM_DEOBF, xlmdeobfuscate

HAVE_VIRUSTOTAL = False
if processing_cfg.virustotal.on_demand:
    from lib.cuckoo.common.integrations.virustotal import vt_lookup

    HAVE_VIRUSTOTAL = True

if reporting_cfg.bingraph.on_demand:
    try:
        from binGraph.binGraph import generate_graphs as bingraph_gen

        from modules.reporting.bingraph import bingraph_args_dict

        HAVE_BINGRAPH = True
    except ImportError:
        HAVE_BINGRAPH = False
else:
    HAVE_BINGRAPH = False

HAVE_FLOSS = False
if processing_cfg.floss.on_demand:
    from lib.cuckoo.common.integrations.floss import HAVE_FLOSS, Floss


# Used for displaying enabled config options in Django UI
enabledconf = {}
on_demand_conf = {}
for cfile in ("reporting", "processing", "auxiliary", "web", "distributed"):
    curconf = Config(cfile)
    confdata = curconf.get_config()
    for item in confdata:
        if "enabled" in confdata[item]:
            if confdata[item]["enabled"] == "yes":
                enabledconf[item] = True
                if confdata[item].get("on_demand", "no") == "yes":
                    on_demand_conf[item] = True
            else:
                enabledconf[item] = False

if enabledconf["mongodb"]:
    from bson.objectid import ObjectId

    from dev_utils.mongodb import mongo_aggregate, mongo_delete_data, mongo_find, mongo_find_one, mongo_update_one

es_as_db = False
essearch = False
if enabledconf["elasticsearchdb"]:
    from dev_utils.elasticsearchdb import elastic_handler, get_analysis_index, get_calls_index, get_query_by_info_id

    essearch = Config("reporting").elasticsearchdb.searchonly
    if not essearch:
        es_as_db = True

    es = elastic_handler

db = Database()

anon_not_viewable_func_list = (
    "file",
    "remove",
    # "search",
    "pending",
    "filtered_chunk",
    "search_behavior",
    "statistics_data",
)


# Conditional decorator for web authentication
class conditional_login_required:
    def __init__(self, dec, condition):
        self.decorator = dec
        self.condition = condition

    def __call__(self, func):
        if settings.ANON_VIEW and func.__name__ not in anon_not_viewable_func_list:
            return func
        if not self.condition:
            return func
        return self.decorator(func)


def get_tags_tasks(task_ids: list) -> str:
    for analysis in db.list_tasks(task_ids=task_ids):
        return analysis.tags_tasks


def get_task_package(task_id: int) -> str:
    task = db.view_task(task_id)
    task_dict = task.to_dict()
    return task_dict.get("package", "")


def get_analysis_info(db, id=-1, task=None):
    if not task:
        task = db.view_task(id)
    if not task:
        return None

    new = task.to_dict()
    if new["category"] in ("file", "pcap", "static") and new["sample_id"] is not None:
        new["sample"] = db.view_sample(new["sample_id"]).to_dict()
        filename = os.path.basename(new["target"])
        new.update({"filename": filename})

    new.update({"user_task_tags": get_tags_tasks([new["id"]])})

    if new.get("machine"):
        machine = new["machine"]
        machine = machine.strip(".vmx")
        machine = os.path.basename(machine)
        new.update({"machine": machine})

    rtmp = False

    if enabledconf["mongodb"]:
        rtmp = mongo_find_one(
            "analysis",
            {"info.id": int(new["id"])},
            {
                "info": 1,
                "target.file.virustotal.summary": 1,
                "malscore": 1,
                "detections": 1,
                "network.pcap_sha256": 1,
                "mlist_cnt": 1,
                "f_mlist_cnt": 1,
                "target.file.clamav": 1,
                "suri_tls_cnt": 1,
                "suri_alert_cnt": 1,
                "suri_http_cnt": 1,
                "suri_file_cnt": 1,
                "trid": 1,
                "_id": 0,
            },
            sort=[("_id", -1)],
        )

    if es_as_db:
        rtmp = es.search(
            index=get_analysis_index(),
            query=get_query_by_info_id(str(new["id"])),
            _source=[
                "info",
                "target.file.virustotal.summary",
                "malscore",
                "detections",
                "network.pcap_sha256",
                "mlist_cnt",
                "f_mlist_cnt",
                "target.file.clamav",
                "suri_tls_cnt",
                "suri_alert_cnt",
                "suri_http_cnt",
                "suri_file_cnt",
                "trid",
            ],
        )["hits"]["hits"]
        if len(rtmp) > 1:
            rtmp = rtmp[-1]["_source"]
        elif len(rtmp) == 1:
            rtmp = rtmp[0]["_source"]
        else:
            pass

    if rtmp:
        for keyword in (
            "detections",
            "mlist_cnt",
            "f_mlist_cnt",
            "suri_tls_cnt",
            "suri_alert_cnt",
            "suri_file_cnt",
            "suri_http_cnt",
            "mlist_cnt",
            "f_mlist_cnt",
            "malscore",
        ):
            if keyword in rtmp:
                new[keyword] = rtmp[keyword]

        if "info" in rtmp:
            for keyword in ("custom", "package"):
                if rtmp["info"].get(keyword, False):
                    new[keyword] = rtmp["info"][keyword]

            if enabledconf.get("display_shrike", False) and rtmp["info"].get("shrike_msg", False):
                new["shrike_msg"] = rtmp["info"]["shrike_msg"]
            if enabledconf.get("display_shrike", False) and rtmp["info"].get("shrike_msg", False):
                new["shrike_msg"] = rtmp["info"]["shrike_msg"]

        if "network" in rtmp and "pcap_sha256" in rtmp["network"]:
            new["pcap_sha256"] = rtmp["network"]["pcap_sha256"]

        if rtmp.get("target", {}).get("file", False):
            for keyword in ("clamav", "trid"):
                if rtmp["info"].get(keyword, False):
                    new[keyword] = rtmp["info"]["target"][keyword]
            if rtmp["target"]["file"].get("virustotal", {}).get("summary", False):
                new["virustotal_summary"] = rtmp["target"]["file"]["virustotal"]["summary"]

        if settings.MOLOCH_ENABLED:
            if settings.MOLOCH_BASE[-1] != "/":
                settings.MOLOCH_BASE += "/"
            new["moloch_url"] = (
                settings.MOLOCH_BASE
                + "?date=-1&expression=tags"
                + quote("\x3d\x3d\x22%s\x3a%s\x22" % (settings.MOLOCH_NODE, new["id"]), safe="")
            )

    return new


@require_safe
@conditional_login_required(login_required, settings.WEB_AUTHENTICATION)
def index(request, page=1):
    page = int(page)
    if page == 0:
        page = 1
    off = (page - 1) * TASK_LIMIT

    analyses_files = []
    analyses_urls = []
    analyses_pcaps = []
    analyses_static = []

    tasks_files = db.list_tasks(limit=TASK_LIMIT, offset=off, category="file", not_status=TASK_PENDING)
    tasks_static = db.list_tasks(limit=TASK_LIMIT, offset=off, category="static", not_status=TASK_PENDING)
    tasks_urls = db.list_tasks(limit=TASK_LIMIT, offset=off, category="url", not_status=TASK_PENDING)
    tasks_pcaps = db.list_tasks(limit=TASK_LIMIT, offset=off, category="pcap", not_status=TASK_PENDING)

    # Vars to define when to show Next/Previous buttons
    paging = {}
    paging["show_file_next"] = "show"
    paging["show_url_next"] = "show"
    paging["show_pcap_next"] = "show"
    paging["show_static_next"] = "show"
    paging["next_page"] = str(page + 1)
    paging["prev_page"] = str(page - 1)

    pages_files_num = 0
    pages_urls_num = 0
    pages_pcaps_num = 0
    pages_static_num = 0
    tasks_files_number = db.count_matching_tasks(category="file", not_status=TASK_PENDING) or 0
    tasks_static_number = db.count_matching_tasks(category="static", not_status=TASK_PENDING) or 0
    tasks_urls_number = db.count_matching_tasks(category="url", not_status=TASK_PENDING) or 0
    tasks_pcaps_number = db.count_matching_tasks(category="pcap", not_status=TASK_PENDING) or 0
    if tasks_files_number:
        pages_files_num = int(tasks_files_number / TASK_LIMIT + 1)
    if tasks_static_number:
        pages_static_num = int(tasks_static_number / TASK_LIMIT + 1)
    if tasks_urls_number:
        pages_urls_num = int(tasks_urls_number / TASK_LIMIT + 1)
    if tasks_pcaps_number:
        pages_pcaps_num = int(tasks_pcaps_number / TASK_LIMIT + 1)

    files_pages = []
    urls_pages = []
    pcaps_pages = []
    static_pages = []
    if pages_files_num < 11 or page < 6:
        files_pages = list(range(1, min(10, pages_files_num) + 1))
    elif page > 5:
        files_pages = list(range(min(page - 5, pages_files_num - 10) + 1, min(page + 5, pages_files_num) + 1))
    if pages_static_num < 11 or page < 6:
        static_pages = list(range(1, min(10, pages_static_num) + 1))
    elif page > 5:
        static_pages = list(range(min(page - 5, pages_static_num - 10) + 1, min(page + 5, pages_static_num) + 1))
    if pages_urls_num < 11 or page < 6:
        urls_pages = list(range(1, min(10, pages_urls_num) + 1))
    elif page > 5:
        urls_pages = list(range(min(page - 5, pages_urls_num - 10) + 1, min(page + 5, pages_urls_num) + 1))
    if pages_pcaps_num < 11 or page < 6:
        pcaps_pages = list(range(1, min(10, pages_pcaps_num) + 1))
    elif page > 5:
        pcaps_pages = list(range(min(page - 5, pages_pcaps_num - 10) + 1, min(page + 5, pages_pcaps_num) + 1))

    first_file = 0
    first_static = 0
    first_pcap = 0
    first_url = 0
    # On a fresh install, we need handle where there are 0 tasks.
    buf = db.list_tasks(limit=1, category="file", not_status=TASK_PENDING, order_by=Task.added_on.asc())
    if len(buf) == 1:
        first_file = db.list_tasks(limit=1, category="file", not_status=TASK_PENDING, order_by=Task.added_on.asc())[0].to_dict()[
            "id"
        ]
        paging["show_file_prev"] = "show"
    else:
        paging["show_file_prev"] = "hide"
    buf = db.list_tasks(limit=1, category="static", not_status=TASK_PENDING, order_by=Task.added_on.asc())
    if len(buf) == 1:
        first_static = db.list_tasks(limit=1, category="static", not_status=TASK_PENDING, order_by=Task.added_on.asc())[
            0
        ].to_dict()["id"]
        paging["show_static_prev"] = "show"
    else:
        paging["show_static_prev"] = "hide"
    buf = db.list_tasks(limit=1, category="url", not_status=TASK_PENDING, order_by=Task.added_on.asc())
    if len(buf) == 1:
        first_url = db.list_tasks(limit=1, category="url", not_status=TASK_PENDING, order_by=Task.added_on.asc())[0].to_dict()["id"]
        paging["show_url_prev"] = "show"
    else:
        paging["show_url_prev"] = "hide"
    buf = db.list_tasks(limit=1, category="pcap", not_status=TASK_PENDING, order_by=Task.added_on.asc())
    if len(buf) == 1:
        first_pcap = db.list_tasks(limit=1, category="pcap", not_status=TASK_PENDING, order_by=Task.added_on.asc())[0].to_dict()[
            "id"
        ]
        paging["show_pcap_prev"] = "show"
    else:
        paging["show_pcap_prev"] = "hide"

    if tasks_files:
        for task in tasks_files:
            new = get_analysis_info(db, task=task)
            if new["id"] == first_file:
                paging["show_file_next"] = "hide"
            if page <= 1:
                paging["show_file_prev"] = "hide"

            # Added =: Fix page navigation for pages after the first page
            else:
                paging["show_file_prev"] = "show"
            if db.view_errors(task.id):
                new["errors"] = True

            analyses_files.append(new)
    else:
        paging["show_file_next"] = "hide"

    if tasks_static:
        for task in tasks_static:
            new = get_analysis_info(db, task=task)
            if new["id"] == first_static:
                paging["show_static_next"] = "hide"
            if page <= 1:
                paging["show_static_prev"] = "hide"

            if db.view_errors(task.id):
                new["errors"] = True

            analyses_static.append(new)
    else:
        paging["show_static_next"] = "hide"

    if tasks_urls:
        for task in tasks_urls:
            new = get_analysis_info(db, task=task)
            if new["id"] == first_url:
                paging["show_url_next"] = "hide"
            if page <= 1:
                paging["show_url_prev"] = "hide"

            if db.view_errors(task.id):
                new["errors"] = True

            analyses_urls.append(new)
    else:
        paging["show_url_next"] = "hide"

    if tasks_pcaps:
        for task in tasks_pcaps:
            new = get_analysis_info(db, task=task)
            if new["id"] == first_pcap:
                paging["show_pcap_next"] = "hide"
            if page <= 1:
                paging["show_pcap_prev"] = "hide"

            if db.view_errors(task.id):
                new["errors"] = True

            analyses_pcaps.append(new)
    else:
        paging["show_pcap_next"] = "hide"

    paging["files_page_range"] = files_pages
    paging["static_page_range"] = static_pages
    paging["urls_page_range"] = urls_pages
    paging["pcaps_page_range"] = pcaps_pages
    paging["current_page"] = page
    analyses_files.sort(key=lambda x: x["id"], reverse=True)
    return render(
        request,
        "analysis/index.html",
        {
            "files": analyses_files,
            "static": analyses_static,
            "urls": analyses_urls,
            "pcaps": analyses_pcaps,
            "paging": paging,
            "config": enabledconf,
        },
    )


@require_safe
@conditional_login_required(login_required, settings.WEB_AUTHENTICATION)
def pending(request):
    db = Database()
    tasks = db.list_tasks(status=TASK_PENDING)

    pending = []
    for task in tasks:
        # Some tasks do not have sample attributes
        sample = db.view_sample(task.sample_id)
        if sample:
            pending.append(
                {
                    "id": task.id,
                    "target": task.target,
                    "added_on": task.added_on,
                    "category": task.category,
                    "md5": sample.md5,
                    "sha256": sample.sha256,
                }
            )

    return render(request, "analysis/pending.html", {"tasks": pending})


# @require_safe
# @conditional_login_required(login_required, settings.WEB_AUTHENTICATION)
# @ratelimit(key="ip", rate=my_rate_seconds, block=rateblock)
# @ratelimit(key="ip", rate=my_rate_minutes, block=rateblock)
def _load_file(task_id, sha256, existen_details, name):
    filepath = False
    if name == "bingraph":
        filepath = os.path.join(CUCKOO_ROOT, "storage", "analyses", str(task_id), "bingraph", sha256 + "-ent.svg")

    elif name == "vba2graph":
        filepath = os.path.join(CUCKOO_ROOT, "storage", "analyses", str(task_id), "vba2graph", sha256 + ".svg")

    elif name == "debugger":
        debugger_log_path = os.path.join(CUCKOO_ROOT, "storage", "analyses", str(task_id), "debugger")
        if path_exists(debugger_log_path) and path_safe(debugger_log_path):
            for log in os.listdir(debugger_log_path):
                if not log.endswith(".log"):
                    continue

                existen_details[int(log.strip(".log"))] = Path(os.path.join(debugger_log_path, log)).read_text()
    else:
        return existen_details

    if name in ("bingraph", "vba2graph"):
        if not filepath or not path_exists(filepath) or not path_safe(filepath):
            return existen_details

        existen_details.setdefault(sha256, Path(filepath).read_text())

    return existen_details


@require_safe
@conditional_login_required(login_required, settings.WEB_AUTHENTICATION)
# @ratelimit(key="ip", rate=my_rate_seconds, block=rateblock)
# @ratelimit(key="ip", rate=my_rate_minutes, block=rateblock)
def load_files(request, task_id, category):
    """Filters calls for call category.
    @param task_id: cuckoo task id
    """
    is_ajax = request.headers.get("x-requested-with") == "XMLHttpRequest"
    if is_ajax and category in ("CAPE", "dropped", "behavior", "debugger", "network", "procdump", "procmemory", "memory"):
        data = {}
        debugger_logs = {}
        bingraph_dict_content = {}
        vba2graph_dict_content = {}
        # Search calls related to your PID.
        if enabledconf["mongodb"]:
            if category in ("behavior", "debugger"):
                data = mongo_find_one(
                    "analysis",
                    {"info.id": int(task_id)},
                    {"behavior.processes": 1, "behavior.processtree": 1, "detections2pid": 1, "info.tlp": 1, "_id": 0},
                )
                if category == "debugger":
                    data["debugger"] = data["behavior"]
            elif category == "network":
                data = mongo_find_one(
                    "analysis", {"info.id": int(task_id)}, {category: 1, "info.tlp": 1, "cif": 1, "suricata": 1, "_id": 0}
                )
            else:
                data = mongo_find_one("analysis", {"info.id": int(task_id)}, {category: 1, "info.tlp": 1, "_id": 0})
        elif enabledconf["elasticsearchdb"]:
            if category in ("behavior", "debugger"):
                data = elastic_handler.search(
                    index=get_analysis_index(),
                    query=get_query_by_info_id(task_id),
                    _source=["behavior.processes", "behavior.processtree", "info.tlp"],
                )["hits"]["hits"][0]["_source"]

                if category == "debugger":
                    data["debugger"] = data["behavior"]
            elif category == "network":
                data = elastic_handler.search(
                    index=get_analysis_index(),
                    query=get_query_by_info_id(task_id),
                    _source=[category, "suricata", "cif", "info.tlp"],
                )["hits"]["hits"][0]["_source"]
            else:
                data = elastic_handler.search(
                    index=get_analysis_index(), query=get_query_by_info_id(task_id), _source=[category, "info.tlp"]
                )["hits"]["hits"][0]["_source"]

        sha256_blocks = []
        if data:
            if category == "CAPE":
                sha256_blocks = data.get("CAPE", {}).get("payloads", [])
            if category in ("dropped", "procdump"):
                sha256_blocks = data.get(category, [])

        if (enabledconf["vba2graph"] or enabledconf["bingraph"]) and sha256_blocks:
            for block in sha256_blocks or []:
                if not block.get("sha256"):
                    continue
                if enabledconf["bingraph"]:
                    bingraph_dict_content = _load_file(task_id, block["sha256"], bingraph_dict_content, name="bingraph")
                if enabledconf["vba2graph"]:
                    vba2graph_dict_content = _load_file(task_id, block["sha256"], vba2graph_dict_content, name="vba2graph")

        if category == "debugger":
            debugger_logs = _load_file(task_id, "", debugger_logs, name="debugger")

        # ES isn't supported
        page = "analysis/{}/index.html".format(category)

        ajax_response = {
            category: data.get(category, {}),
            "tlp": data.get("info").get("tlp", ""),
            "id": task_id,
            "graphs": {
                "bingraph": {"enabled": enabledconf["bingraph"], "content": bingraph_dict_content},
                "vba2graph": {"enabled": enabledconf["vba2graph"], "content": vba2graph_dict_content},
            },
            "config": enabledconf,
            "tab_name": category,
            "on_demand": on_demand_conf,
        }

        if category == "debugger":
            ajax_response["debugger_logs"] = debugger_logs
        elif category == "network":
            ajax_response["domainlookups"] = {i["domain"]: i["ip"] for i in ajax_response.get("network", {}).get("domains", {})}
            ajax_response["suricata"] = data.get("suricata", {})
            ajax_response["cif"] = data.get("cif", [])
            tls_path = os.path.join(ANALYSIS_BASE_PATH, "analyses", str(task_id), "tlsdump", "tlsdump.log")
            if path_safe(tls_path):
                ajax_response["tlskeys_exists"] = path_safe(tls_path)
        elif category == "behavior":
            ajax_response["detections2pid"] = data.get("detections2pid", {})
        return render(request, page, ajax_response)

    else:
        raise PermissionDenied


def fetch_signature_call_data(task_id, requested_calls):
    try:
        requested_calls_by_pid = collections.defaultdict(lambda: collections.defaultdict(set))
        for requested_call in requested_calls:
            if requested_call.get("type") != "call":
                raise BadRequest("Only items whose 'type' is 'call' are accepted.")
            pid = requested_call["pid"]
            cid = requested_call["cid"]
            # Store the "page number" (i.e. chunk) and the index within that chunk of the
            # requested calls.
            # Group the calls within the same chunk together so we only have to
            # query once for each chunk.
            chunk_idx, call_idx = divmod(cid, CHUNK_CALL_SIZE)
            requested_calls_by_pid[pid][chunk_idx].add(call_idx)
    except (AttributeError, KeyError, TypeError, ValueError):
        raise BadRequest

    if enabledconf["mongodb"]:
        # First, get the list of ObjectID's for call chunks for each process.
        process_data = mongo_find_one(
            "analysis",
            {"info.id": task_id},
            {"behavior.processes.process_id": 1, "behavior.processes.calls": 1, "_id": 0},
        )
    elif es_as_db:
        process_data = es.search(
            index=get_analysis_index(),
            body={"query": {"bool": {"must": [{"match": {"info.id": task_id}}]}}},
            _source=["behavior.processes.process_id", "behavior.processes.calls"],
        )["hits"]["hits"][0]["_source"]
    else:
        return HttpResponse()

    # Organize it for quick lookup by PID.
    process_data_by_pid = {proc["process_id"]: proc["calls"] for proc in process_data["behavior"]["processes"]}

    calls_to_return = []
    try:
        # For each of the requested calls, look it up based on the ObjectID
        # referenced from the appropriate chunk in the process's calls and the
        # index within that chunk.
        for pid, chunk_ids in sorted(requested_calls_by_pid.items()):
            for chunk_idx, call_idxs in sorted(chunk_ids.items()):
                chunk_id = process_data_by_pid[pid][chunk_idx]
                if enabledconf["mongodb"]:
                    call_data = mongo_find_one(
                        "calls",
                        {"_id": chunk_id},
                        {"calls": 1, "_id": 0},
                    )
                elif es_as_db:
                    call_data = es.search(
                        index=get_calls_index(),
                        body={"query": {"bool": {"must": [{"match": {"_id": chunk_id}}]}}},
                        _source=["calls"],
                    )["hits"]["hits"][0]["_source"]
                else:
                    return HttpResponse()

                for call_idx in sorted(call_idxs):
                    calls_to_return.append(call_data["calls"][call_idx])
    except (KeyError, IndexError):
        raise BadRequest("Unable to find requested call.")

    return calls_to_return


@csrf_exempt
@require_POST
@conditional_login_required(login_required, settings.WEB_AUTHENTICATION)
def signature_calls(request, task_id):
    try:
        requested_calls = json.loads(request.body)
    except json.JSONDecodeError:
        raise BadRequest("Invalid JSON body.")

    if not requested_calls:
        return HttpResponse()

    try:
        if "call" in requested_calls[0]:
            calls_to_return = [requested_call["call"] for requested_call in requested_calls]
        else:
            calls_to_return = fetch_signature_call_data(int(task_id), requested_calls)
    except (AttributeError, IndexError, TypeError):
        raise BadRequest

    return render(request, "analysis/behavior/_chunk.html", {"chunk": {"calls": calls_to_return}})


@require_safe
@conditional_login_required(login_required, settings.WEB_AUTHENTICATION)
def chunk(request, task_id, pid, pagenum):
    try:
        pid, pagenum = int(pid), int(pagenum) - 1
    except Exception:
        raise PermissionDenied

    is_ajax = request.headers.get("x-requested-with") == "XMLHttpRequest"
    if is_ajax:
        if enabledconf["mongodb"]:
            record = mongo_find_one(
                "analysis",
                {"info.id": int(task_id), "behavior.processes.process_id": pid},
                {"behavior.processes.process_id": 1, "behavior.processes.calls": 1, "_id": 0},
            )

        if es_as_db:
            record = es.search(
                index=get_analysis_index(),
                body={
                    "query": {
                        "bool": {"must": [{"match": {"behavior.processes.process_id": pid}}, {"match": {"info.id": task_id}}]}
                    }
                },
                _source=["behavior.processes.process_id", "behavior.processes.calls"],
            )["hits"]["hits"][0]["_source"]

        if not record:
            raise PermissionDenied

        process = None
        for pdict in record["behavior"]["processes"]:
            if pdict["process_id"] == pid:
                process = pdict
                break

        if not process:
            raise PermissionDenied

        if pagenum >= 0 and pagenum < len(process["calls"]):
            objectid = process["calls"][pagenum]
            if enabledconf["mongodb"]:
                chunk = mongo_find_one("calls", {"_id": ObjectId(objectid)})
            if es_as_db:
                chunk = es.search(index=get_calls_index(), body={"query": {"match": {"_id": objectid}}})["hits"]["hits"][0][
                    "_source"
                ]

        else:
            chunk = dict(calls=[])

        return render(request, "analysis/behavior/_chunk.html", {"chunk": chunk})
    else:
        raise PermissionDenied


@require_safe
@conditional_login_required(login_required, settings.WEB_AUTHENTICATION)
def filtered_chunk(request, task_id, pid, category, apilist, caller, tid):
    """Filters calls for call category.
    @param task_id: cuckoo task id
    @param pid: pid you want calls
    @param category: call category type
    @param apilist: comma-separated list of APIs to include, if preceded by ! specifies to exclude the list
    """
    is_ajax = request.headers.get("x-requested-with") == "XMLHttpRequest"
    if is_ajax:
        # Search calls related to your PID.
        if enabledconf["mongodb"]:
            record = mongo_find_one(
                "analysis",
                {"info.id": int(task_id), "behavior.processes.process_id": int(pid)},
                {"behavior.processes.process_id": 1, "behavior.processes.calls": 1, "_id": 0},
            )
        if es_as_db:
            record = es.search(
                index=get_analysis_index(),
                body={
                    "query": {
                        "bool": {"must": [{"match": {"behavior.processes.process_id": pid}}, {"match": {"info.id": task_id}}]}
                    }
                },
                _source=["behavior.processes.process_id", "behavior.processes.calls"],
            )["hits"]["hits"][0]["_source"]

        if not record:
            raise PermissionDenied

        # Extract embedded document related to your process from response collection.
        process = None
        for pdict in record["behavior"]["processes"]:
            if pdict["process_id"] == int(pid):
                process = pdict

        if not process:
            raise PermissionDenied

        # Create empty process dict for AJAX view.
        filtered_process = {"process_id": pid, "calls": []}

        exclude = False
        apilist = apilist.strip()
        if len(apilist) and apilist[0] == "!":
            exclude = True
        apilist = apilist.lstrip("!")
        apis = apilist.split(",")
        apis[:] = [s.strip().lower() for s in apis if len(s.strip())]

        tid = int(tid)

        # Populate dict, fetching data from all calls and selecting only appropriate category/APIs.
        for call in process["calls"]:
            if enabledconf["mongodb"]:
                chunk = mongo_find_one("calls", {"_id": call})
            if es_as_db:
                chunk = es.search(index=get_calls_index(), body={"query": {"match": {"_id": call}}})["hits"]["hits"][0]["_source"]
            for call in chunk["calls"]:
                # filter by call or tid
                if caller != "null" or tid != 0:
                    if call["caller"] == caller and call["thread_id"] == tid:
                        filtered_process["calls"].append(call)
                elif category in ("all", call["category"]):
                    if len(apis) > 0:
                        add_call = -1
                        for api in apis:
                            if call["api"].lower() == api:
                                if exclude:
                                    add_call = 0
                                else:
                                    add_call = 1
                                break
                        if (exclude and add_call != 0) or (not exclude and add_call == 1):
                            filtered_process["calls"].append(call)
                    else:
                        filtered_process["calls"].append(call)

        return render(request, "analysis/behavior/_chunk.html", {"chunk": filtered_process})
    else:
        raise PermissionDenied


def gen_moloch_from_suri_http(suricata):
    if suricata.get("http"):
        for e in suricata["http"]:
            if e.get("srcip"):
                e["moloch_src_ip_url"] = (
                    settings.MOLOCH_BASE + "?date=-1&expression=ip" + quote("\x3d\x3d%s" % (str(e["srcip"])), safe="")
                )
            if e.get("dstip"):
                e["moloch_dst_ip_url"] = (
                    settings.MOLOCH_BASE + "?date=-1&expression=ip" + quote("\x3d\x3d%s" % (str(e["dstip"])), safe="")
                )
            if e.get("dstport"):
                e["moloch_dst_port_url"] = (
                    settings.MOLOCH_BASE
                    + "?date=-1&expression=port"
                    + quote("\x3d\x3d%s\x26\x26tags\x3d\x3d\x22tcp\x22" % (str(e["dstport"])), safe="")
                )
            if e.get("srcport"):
                e["moloch_src_port_url"] = (
                    settings.MOLOCH_BASE
                    + "?date=-1&expression=port"
                    + quote("\x3d\x3d%s\x26\x26tags\x3d\x3d\x22tcp\x22" % (str(e["srcport"])), safe="")
                )
            if e.get("hostname"):
                e["moloch_http_host_url"] = (
                    settings.MOLOCH_BASE + "?date=-1&expression=host.http" + quote("\x3d\x3d\x22%s\x22" % (e["hostname"]), safe="")
                )
            if e.get("uri"):
                e["moloch_http_uri_url"] = (
                    settings.MOLOCH_BASE
                    + "?date=-1&expression=http.uri"
                    + quote("\x3d\x3d\x22%s\x22" % (e["uri"].encode()), safe="")
                )
            if e.get("ua"):
                e["moloch_http_ua_url"] = (
                    settings.MOLOCH_BASE
                    + "?date=-1&expression=http.user-agent"
                    + quote("\x3d\x3d\x22%s\x22" % (e["ua"].encode()), safe="")
                )
            if e.get("method"):
                e["moloch_http_method_url"] = (
                    settings.MOLOCH_BASE + "?date=-1&expression=http.method" + quote("\x3d\x3d\x22%s\x22" % (e["method"]), safe="")
                )
    return suricata


def gen_moloch_from_suri_alerts(suricata):
    if suricata.get("alerts"):
        for e in suricata["alerts"]:
            if e.get("srcip"):
                e["moloch_src_ip_url"] = (
                    settings.MOLOCH_BASE + "?date=-1&expression=ip" + quote("\x3d\x3d%s" % (str(e["srcip"])), safe="")
                )
            if e.get("dstip"):
                e["moloch_dst_ip_url"] = (
                    settings.MOLOCH_BASE + "?date=-1&expression=ip" + quote("\x3d\x3d%s" % (str(e["dstip"])), safe="")
                )
            if e.get("dstport"):
                e["moloch_dst_port_url"] = (
                    settings.MOLOCH_BASE
                    + "?date=-1&expression=port"
                    + quote("\x3d\x3d%s\x26\x26tags\x3d\x3d\x22%s\x22" % (str(e["dstport"]), e["protocol"].lower()), safe="")
                )
            if e.get("srcport"):
                e["moloch_src_port_url"] = (
                    settings.MOLOCH_BASE
                    + "?date=-1&expression=port"
                    + quote("\x3d\x3d%s\x26\x26tags\x3d\x3d\x22%s\x22" % (str(e["srcport"]), e["protocol"].lower()), safe="")
                )
            if e.get("sid"):
                e["moloch_sid_url"] = (
                    settings.MOLOCH_BASE
                    + "?date=-1&expression=tags"
                    + quote("\x3d\x3d\x22suri_sid\x3a%s\x22" % (e["sid"]), safe="")
                )
            if e.get("signature"):
                e["moloch_msg_url"] = (
                    settings.MOLOCH_BASE
                    + "?date=-1&expression=tags"
                    + quote("\x3d\x3d\x22suri_msg\x3a%s\x22" % (re.sub(r"[\W]", "_", e["signature"])), safe="")
                )
    return suricata


def gen_moloch_from_suri_file_info(suricata):
    if suricata.get("files"):
        for e in suricata["files"]:
            if e.get("srcip"):
                e["moloch_src_ip_url"] = (
                    settings.MOLOCH_BASE + "?date=-1&expression=ip" + quote("\x3d\x3d%s" % (str(e["srcip"])), safe="")
                )
            if e.get("dstip"):
                e["moloch_dst_ip_url"] = (
                    settings.MOLOCH_BASE + "?date=-1&expression=ip" + quote("\x3d\x3d%s" % (str(e["dstip"])), safe="")
                )
            if e.get("dp"):
                e["moloch_dst_port_url"] = (
                    settings.MOLOCH_BASE
                    + "?date=-1&expression=port"
                    + quote("\x3d\x3d%s\x26\x26tags\x3d\x3d\x22%s\x22" % (str(e["dp"]), "tcp"), safe="")
                )
            if e.get("sp"):
                e["moloch_src_port_url"] = (
                    settings.MOLOCH_BASE
                    + "?date=-1&expression=port"
                    + quote("\x3d\x3d%s\x26\x26tags\x3d\x3d\x22%s\x22" % (str(e["sp"]), "tcp"), safe="")
                )
            if e.get("http_uri"):
                e["moloch_uri_url"] = (
                    settings.MOLOCH_BASE + "?date=-1&expression=http.uri" + quote("\x3d\x3d\x22%s\x22" % (e["http_uri"]), safe="")
                )
            if e.get("http_host"):
                e["moloch_host_url"] = (
                    settings.MOLOCH_BASE + "?date=-1&expression=http.host" + quote("\x3d\x3d\x22%s\x22" % (e["http_host"]), safe="")
                )
            if "file_info" in e:
                if e["file_info"].get("clamav"):
                    e["moloch_clamav_url"] = (
                        settings.MOLOCH_BASE
                        + "?date=-1&expression=tags"
                        + quote("\x3d\x3d\x22clamav\x3a%s\x22" % (re.sub(r"[\W]", "_", e["file_info"]["clamav"])), safe="")
                    )
                if e["file_info"].get("md5"):
                    e["moloch_md5_url"] = (
                        settings.MOLOCH_BASE
                        + "?date=-1&expression=tags"
                        + quote("\x3d\x3d\x22md5\x3a%s\x22" % (e["file_info"]["md5"]), safe="")
                    )
                if e["file_info"].get("sha256"):
                    e["moloch_sha256_url"] = (
                        settings.MOLOCH_BASE
                        + "?date=-1&expression=tags"
                        + quote("\x3d\x3d\x22sha256\x3a%s\x22" % (e["file_info"]["sha256"]), safe="")
                    )
                if e["file_info"].get("yara"):
                    for sign in e["file_info"]["yara"]:
                        if "name" in sign:
                            sign["moloch_yara_url"] = (
                                settings.MOLOCH_BASE
                                + "?date=-1&expression=tags"
                                + quote("\x3d\x3d\x22yara\x3a%s\x22" % (sign["name"]), safe="")
                            )
    return suricata


def gen_moloch_from_suri_tls(suricata):
    if suricata.get("tls"):
        for e in suricata["tls"]:
            if e.get("srcip"):
                e["moloch_src_ip_url"] = (
                    settings.MOLOCH_BASE + "?date=-1&expression=ip" + quote("\x3d\x3d%s" % (str(e["srcip"])), safe="")
                )
            if e.get("dstip"):
                e["moloch_dst_ip_url"] = (
                    settings.MOLOCH_BASE + "?date=-1&expression=ip" + quote("\x3d\x3d%s" % (str(e["dstip"])), safe="")
                )
            if e.get("dstport"):
                e["moloch_dst_port_url"] = (
                    settings.MOLOCH_BASE
                    + "?date=-1&expression=port"
                    + quote("\x3d\x3d%s\x26\x26tags\x3d\x3d\x22%s\x22" % (str(e["dstport"]), "tcp"), safe="")
                )
            if e.get("srcport"):
                e["moloch_src_port_url"] = (
                    settings.MOLOCH_BASE
                    + "?date=-1&expression=port"
                    + quote("\x3d\x3d%s\x26\x26tags\x3d\x3d\x22%s\x22" % (str(e["srcport"]), "tcp"), safe="")
                )
    return suricata


def gen_moloch_from_antivirus(virustotal):
    if virustotal and "scans" in virustotal:
        for key in virustotal["scans"]:
            if virustotal["scans"][key]["result"]:
                virustotal["scans"][key]["moloch"] = (
                    settings.MOLOCH_BASE
                    + "?date=-1&expression="
                    + quote("tags\x3d\x3d\x22VT:%s:%s\x22" % (key, virustotal["scans"][key]["result"]), safe="")
                )
    return virustotal


@require_safe
@conditional_login_required(login_required, settings.WEB_AUTHENTICATION)
def surialert(request, task_id):
    if enabledconf["mongodb"]:
        report = mongo_find_one("analysis", {"info.id": int(task_id)}, {"suricata.alerts": 1, "_id": 0}, sort=[("_id", -1)])
    elif es_as_db:
        report = es.search(index=get_analysis_index(), query=get_query_by_info_id(task_id), _source=["suricata.alerts"])["hits"][
            "hits"
        ]
        if len(report) == 0:
            report = None
        else:
            report = report[0]["_source"]
    else:
        report = None
    if not report:
        return render(request, "error.html", {"error": "The specified analysis does not exist"})

    suricata = report["suricata"]

    if settings.MOLOCH_ENABLED:
        if settings.MOLOCH_BASE[-1] != "/":
            settings.MOLOCH_BASE += "/"

        suricata = gen_moloch_from_suri_alerts(suricata)

    return render(request, "analysis/surialert.html", {"suricata": report["suricata"], "config": enabledconf})


@require_safe
@conditional_login_required(login_required, settings.WEB_AUTHENTICATION)
def shrike(request, task_id):
    if enabledconf["mongodb"]:
        shrike = mongo_find_one(
            "analysis",
            {"info.id": int(task_id)},
            {"info.shrike_url": 1, "info.shrike_msg": 1, "info.shrike_sid": 1, "info.shrike_refer": 1, "_id": 0},
            sort=[("_id", -1)],
        )
    elif es_as_db:
        shrike = es.search(
            index=get_analysis_index(),
            query=get_query_by_info_id(task_id),
            _source=["info.shrike_url", "info.shrike_msg", "info.shrike_sid", "info.shrike_refer"],
        )["hits"]["hits"]
        if len(shrike) == 0:
            shrike = None
        else:
            shrike = shrike[0]["_source"]
    else:
        shrike = None

    if not shrike:
        return render(request, "error.html", {"error": "The specified analysis does not exist"})

    return render(request, "analysis/shrike.html", {"shrike": shrike})


@require_safe
@conditional_login_required(login_required, settings.WEB_AUTHENTICATION)
def surihttp(request, task_id):
    if enabledconf["mongodb"]:
        report = mongo_find_one("analysis", {"info.id": int(task_id)}, {"suricata.http": 1, "_id": 0}, sort=[("_id", -1)])
    elif es_as_db:
        report = es.search(index=get_analysis_index(), query=get_query_by_info_id(task_id), _source=["suricata.http"])["hits"][
            "hits"
        ]
        if len(report) == 0:
            report = None
        else:
            report = report[0]["_source"]
    else:
        report = None

    if not report:
        return render(request, "error.html", {"error": "The specified analysis does not exist"})

    suricata = report["suricata"]

    if settings.MOLOCH_ENABLED:
        if settings.MOLOCH_BASE[-1] != "/":
            settings.MOLOCH_BASE += "/"

        suricata = gen_moloch_from_suri_http(suricata)

    return render(request, "analysis/surihttp.html", {"analysis": report["suricata"], "config": enabledconf})


@require_safe
@conditional_login_required(login_required, settings.WEB_AUTHENTICATION)
def suritls(request, task_id):
    if enabledconf["mongodb"]:
        report = mongo_find_one("analysis", {"info.id": int(task_id)}, {"suricata.tls": 1, "_id": 0}, sort=[("_id", -1)])
    elif es_as_db:
        report = es.search(index=get_analysis_index(), query=get_query_by_info_id(task_id), _source=["suricata.tls"])["hits"][
            "hits"
        ]
        if len(report) == 0:
            report = None
        else:
            report = report[0]["_source"]
    else:
        report = None

    if not report:
        return render(request, "error.html", {"error": "The specified analysis does not exist"})

    suricata = report["suricata"]

    if settings.MOLOCH_ENABLED:
        if settings.MOLOCH_BASE[-1] != "/":
            settings.MOLOCH_BASE += "/"

        suricata = gen_moloch_from_suri_tls(suricata)

    return render(request, "analysis/suritls.html", {"analysis": report["suricata"], "config": enabledconf})


@require_safe
@conditional_login_required(login_required, settings.WEB_AUTHENTICATION)
def surifiles(request, task_id):
    if enabledconf["mongodb"]:
        report = mongo_find_one(
            "analysis", {"info.id": int(task_id)}, {"info.id": 1, "suricata.files": 1, "_id": 0}, sort=[("_id", -1)]
        )
    elif es_as_db:
        report = es.search(index=get_analysis_index(), query=get_query_by_info_id(task_id), _source=["suricata.files"])["hits"][
            "hits"
        ]
        if len(report) == 0:
            report = None
        else:
            report = report[0]["_source"]
    else:
        report = None

    if not report:
        return render(request, "error.html", {"error": "The specified analysis does not exist"})

    suricata = report["suricata"]

    if settings.MOLOCH_ENABLED:
        if settings.MOLOCH_BASE[-1] != "/":
            settings.MOLOCH_BASE += "/"

        suricata = gen_moloch_from_suri_file_info(suricata)

    return render(request, "analysis/surifiles.html", {"analysis": report["suricata"], "config": enabledconf})


@require_safe
@conditional_login_required(login_required, settings.WEB_AUTHENTICATION)
def antivirus(request, task_id):
    if enabledconf["mongodb"]:
        rtmp = mongo_find_one(
            "analysis", {"info.id": int(task_id)}, {"virustotal": 1, "info.category": 1, "_id": 0}, sort=[("_id", -1)]
        )
    elif es_as_db:
        rtmp = es.search(index=get_analysis_index(), query=get_query_by_info_id(task_id), _source=["virustotal", "info.category"])[
            "hits"
        ]["hits"]
        if len(rtmp) == 0:
            rtmp = None
        else:
            rtmp = rtmp[0]["_source"]
    else:
        rtmp = None
    if not rtmp:
        return render(request, "error.html", {"error": "The specified analysis does not exist"})
    if settings.MOLOCH_ENABLED:
        if settings.MOLOCH_BASE[-1] != "/":
            settings.MOLOCH_BASE += "/"
        if "virustotal" in rtmp:
            rtmp["virustotal"] = gen_moloch_from_antivirus(rtmp["virustotal"])

    return render(request, "analysis/antivirus.html", {"analysis": rtmp})


@csrf_exempt
@conditional_login_required(login_required, settings.WEB_AUTHENTICATION)
def search_behavior(request, task_id):
    if request.method == "POST":
        query = request.POST.get("search")
        results = []
        search_pid = None
        search_tid = None
        match = re.search(r"pid=(?P<search_pid>\d+)", query)
        if match:
            search_pid = int(match.group("search_pid"))
        match = re.search(r"tid=(?P<search_tid>\d+)", query)
        if match:
            search_tid = match.group("search_tid")

        if search_pid:
            query = query.replace("pid=" + str(search_pid), "")
        if search_tid:
            query = query.replace("tid=" + search_tid, "")

        query = query.strip()

        query = re.compile(re.escape(query))

        # Fetch anaylsis report
        if enabledconf["mongodb"]:
            record = mongo_find_one("analysis", {"info.id": int(task_id)}, {"behavior.processes": 1, "_id": 0})
        if es_as_db:
            esquery = es.search(index=get_analysis_index(), query=get_query_by_info_id(task_id))["hits"]["hits"][0]
            esidx = esquery["_index"]
            record = esquery["_source"]

        # Loop through every process
        for process in record["behavior"]["processes"]:
            if search_pid and process["process_id"] != search_pid:
                continue

            process_results = []

            if enabledconf["mongodb"]:
                chunks = mongo_find("calls", {"_id": {"$in": process["calls"]}})
            if es_as_db:
                # I don't believe ES has a similar function to MongoDB's $in
                # so we'll just iterate the call list and query appropriately
                chunks = []
                for callitem in process["calls"]:
                    data = es.search(index=esidx, oc_type="calls", q="_id: %s" % callitem)["hits"]["hits"][0]["_source"]
                    chunks.append(data)

            for chunk in chunks:
                for call in chunk.get("calls", []):
                    if search_tid and call["thread_id"] != search_tid:
                        continue
                    # TODO: ES can speed this up instead of parsing with
                    # Python regex.
                    if query.search(call["api"]):
                        process_results.append(call)
                    else:
                        for argument in call["arguments"]:
                            if query.search(argument["name"]) or query.search(argument["value"]):
                                process_results.append(call)
                                break

            if len(process_results) > 0:
                results.append({"process": process, "signs": process_results})

        return render(request, "analysis/behavior/_search_results.html", {"results": results})
    else:
        raise PermissionDenied


def split_signature_calls(report):
    """For each of the signatures in the given report, examine its "data" and separate out calls in to a "calls" key."""
    if report is None:
        return None
    for sig in report.get("signatures", []):
        if sig.get("new_data"):
            continue
        calls = []
        non_calls = []
        for datum in sig.pop("data", []):
            if datum.get("type") == "call":
                calls.append(datum)
            else:
                non_calls.append(datum)
        if calls:
            sig["calls"] = calls
        sig["data"] = non_calls

    return report


@require_safe
@conditional_login_required(login_required, settings.WEB_AUTHENTICATION)
@ratelimit(key="ip", rate=my_rate_seconds, block=rateblock)
@ratelimit(key="ip", rate=my_rate_minutes, block=rateblock)
def report(request, task_id):
    network_report = False
    report = {}
    if enabledconf["mongodb"]:
        report = mongo_find_one(
            "analysis",
            {"info.id": int(task_id)},
            {"dropped": 0, "CAPE.payloads": 0, "procdump": 0, "procmemory": 0, "behavior.processes": 0, "network": 0, "memory": 0},
            sort=[("_id", -1)],
        )
        network_report = mongo_find_one(
            "analysis",
            {"info.id": int(task_id)},
            {"network.domains": 1, "network.dns": 1, "network.hosts": 1},
            sort=[("_id", -1)],
        )
        report = split_signature_calls(report)

    if es_as_db:
        query = es.search(index=get_analysis_index(), query=get_query_by_info_id(task_id))["hits"]["hits"][0]
        report = query["_source"]
        # Extract out data for Admin tab in the analysis page
        network_report = es.search(
            index=get_analysis_index(),
            query=get_query_by_info_id(task_id),
            _source=["network.domains", "network.dns", "network.hosts"],
        )["hits"]["hits"][0]["_source"]

        # Extract out data for Admin tab in the analysis page
        esdata = {"index": query["_index"], "id": query["_id"]}
        report["es"] = esdata
    if not report:
        return render(request, "error.html", {"error": "The specified analysis does not exist or not finished yet"})

    if isinstance(report.get("CAPE"), dict) and report.get("CAPE", {}).get("configs", {}):
        report["malware_conf"] = report["CAPE"]["configs"]
    if enabledconf["compressresults"]:
        for keyword in ("CAPE", "procdump", "enhanced", "summary"):
            if report.get(keyword, False):
                with suppress(Exception):
                    report[keyword] = json.loads(zlib.decompress(report[keyword]))
        if report.get("behavior", {}).get("summary", {}):
            with suppress(Exception):
                report["behavior"]["summary"] = json.loads(zlib.decompress(report["behavior"]["summary"]))
    report["CAPE"] = 0
    report["dropped"] = 0
    report["procdump"] = 0
    report["memory"] = 0

    for key, value in (("dropped", "dropped"), ("procdump", "procdump"), ("CAPE.payloads", "CAPE"), ("procmemory", "procmemory")):
        if enabledconf["mongodb"]:
            try:
                report[value] = list(
                    mongo_aggregate(
                        "analysis",
                        [
                            {"$match": {"info.id": int(task_id)}},
                            {"$project": {"_id": 0, f"{value}_size": {"$size": {"$ifNull": [f"${key}.sha256", []]}}}},
                        ],
                    )
                )[0][f"{value}_size"]
            except Exception:
                report[value] = 0

        elif es_as_db:
            try:
                report[value] = len(
                    es.search(index=get_analysis_index(), query=get_query_by_info_id(task_id), _source=[f"{key}.sha256"])["hits"][
                        "hits"
                    ][0]["_source"].get(key)
                )
            except Exception as e:
                print(e)

    try:
        if enabledconf["mongodb"]:
            tmp_data = list(mongo_find("analysis", {"info.id": int(task_id), "memory": {"$exists": True}}))
            if tmp_data:
                report["memory"] = tmp_data[0]["_id"] or 0
        elif es_as_db:
            report["memory"] = len(
                es.search(index=get_analysis_index(), query=get_query_by_info_id(task_id), _source=["memory"])["hits"]["hits"]
            )
    except Exception as e:
        print(e)

    reports_exist = False
    # check if we allow dl reports only to specific users
    if settings.ALLOW_DL_REPORTS_TO_ALL:
        reporting_path = os.path.join(CUCKOO_ROOT, "storage", "analyses", str(task_id), "reports")
        if path_exists(reporting_path) and os.listdir(reporting_path):
            reports_exist = True

    debugger_log_path = os.path.join(CUCKOO_ROOT, "storage", "analyses", str(task_id), "debugger")
    if path_exists(debugger_log_path) and os.listdir(debugger_log_path):
        report["debugger_logs"] = 1

    if settings.MOLOCH_ENABLED and "suricata" in report:
        suricata = report["suricata"]
        if settings.MOLOCH_BASE[-1] != "/":
            settings.MOLOCH_BASE += "/"
        report["moloch_url"] = (
            settings.MOLOCH_BASE
            + "?date=-1&expression=tags"
            + quote("\x3d\x3d\x22%s\x3a%s\x22" % (settings.MOLOCH_NODE, task_id), safe="")
        )
        if isinstance(suricata, dict):
            suricata = gen_moloch_from_suri_http(suricata)
            suricata = gen_moloch_from_suri_alerts(suricata)
            suricata = gen_moloch_from_suri_file_info(suricata)
            suricata = gen_moloch_from_suri_tls(suricata)

    if settings.MOLOCH_ENABLED and "virustotal" in report:
        report["virustotal"] = gen_moloch_from_antivirus(report["virustotal"])

    vba2graph = False
    vba2graph_dict_content = {}
    # we don't want to do this for urls but we might as well check that the target exists
    if report.get("target", {}).get("file", {}):
        vba2graph = processing_cfg.vba2graph.enabled
        vba2graph_svg_path = os.path.join(
            CUCKOO_ROOT, "storage", "analyses", str(task_id), "vba2graph", report["target"]["file"]["sha256"] + ".svg"
        )

        if path_exists(vba2graph_svg_path) and path_safe(vba2graph_svg_path):
            vba2graph_dict_content.setdefault(report["target"]["file"]["sha256"], Path(vba2graph_svg_path).read_text())

    bingraph = reporting_cfg.bingraph.enabled
    bingraph_dict_content = {}
    bingraph_path = os.path.join(CUCKOO_ROOT, "storage", "analyses", str(task_id), "bingraph")
    if path_exists(bingraph_path):
        for file in os.listdir(bingraph_path):
            tmp_file = os.path.join(bingraph_path, file)
            bingraph_dict_content.setdefault(os.path.basename(tmp_file).split("-", 1)[0], Path(tmp_file).read_text())

    domainlookups = {}
    iplookups = {}
    if network_report.get("network", {}):
        report["network"] = network_report["network"]

        if "domains" in network_report["network"]:
            domainlookups = dict((i["domain"], i["ip"]) for i in network_report["network"]["domains"])
            iplookups = dict((i["ip"], i["domain"]) for i in network_report["network"]["domains"])
            for i in network_report["network"]["dns"]:
                for a in i["answers"]:
                    iplookups[a["data"]] = i["request"]

    if HAVE_REQUEST and enabledconf["distributed"]:
        try:
            res = requests.get(f"http://127.0.0.1:9003/task/{task_id}", timeout=3, verify=False)
            if res and res.ok:
                if "name" in res.json():
                    report["distributed"] = {}
                    report["distributed"]["name"] = res.json()["name"]
                    report["distributed"]["task_id"] = res.json()["task_id"]
        except Exception as e:
            print(e)

    stats_total = {
        "total": 0,
        "processing": 0,
        "signatures": 0,
        "reporting": 0,
    }
    for stats_category in ("processing", "signatures", "reporting"):
        total = 0.0
        for item in report.get("statistics", {}).get(stats_category, []) or []:
            total += item["time"]

        stats_total["total"] += total
        stats_total[stats_category] = "{:.2f}".format(total)

    stats_total["total"] = "{:.2f}".format(stats_total["total"])
    if HAVE_REQUEST and enabledconf["distributed"]:
        try:
            res = requests.get(f"http://127.0.0.1:9003/task/{task_id}", timeout=3, verify=False)
            if res and res.ok:
                res = res.json()
                if "name" in res:
                    report["distributed"] = {}
                    report["distributed"]["name"] = res["name"]
                    report["distributed"]["task_id"] = res["task_id"]
        except Exception as e:
            print(e)

    existent_tasks = {}
    if web_cfg.general.get("existent_tasks", False) and report.get("target", {}).get("file", {}).get("sha256"):
        records = perform_search("sha256", report["target"]["file"]["sha256"])
        for record in records:
            if record["info"]["id"] == report["info"]["id"]:
                continue
            existent_tasks[record["info"]["id"]] = record.get("detections")

<<<<<<< HEAD

    # process log per task if enabled:
    process_log_path = os.path.join(CUCKOO_ROOT, "storage", "analyses", str(task_id), "process.log")
    if web_cfg.general.expose_process_log and path_exists(process_log_path):
=======
    # process log per task if enabled:
    process_log_path = os.path.join(CUCKOO_ROOT, "storage", "analyses", str(task_id), "process.log")
    if web_cfg.general.expose_process_log and path_exists(process_log_path) and path_get_size(process_log_path):
>>>>>>> 9603dd57
        report["process_log"] = path_read_file(process_log_path, mode="text")

    return render(
        request,
        "analysis/report.html",
        {
            "analysis": report,
            # ToDo test
            "file": report.get("target", {}).get("file", {}),
            "id": report["info"]["id"],
            "tab_name": "static",
            "source_url": report["info"].get("source_url", ""),
            # till here
            "domainlookups": domainlookups,
            "iplookups": iplookups,
            "settings": settings,
            "config": enabledconf,
            "reports_exist": reports_exist,
            "stats_total": stats_total,
            "graphs": {
                "vba2graph": {"enabled": vba2graph, "content": vba2graph_dict_content},
                "bingraph": {"enabled": bingraph, "content": bingraph_dict_content},
            },
            "on_demand": on_demand_conf,
            "existent_tasks": existent_tasks,
        },
    )


@conditional_login_required(login_required, settings.WEB_AUTHENTICATION)
@csrf_exempt
@api_view(["GET"])
def file_nl(request, category, task_id, dlfile):
    base_path = os.path.join(CUCKOO_ROOT, "storage", "analyses", str(task_id))
    path = False
    if category == "screenshot":
        for ext, cd in ((".jpg", "image/jpeg"), (".png", "image/png")):
            file_name = dlfile + ext
            path = os.path.join(base_path, "shots", file_name)
            if path_exists(path):
                break
        else:
            return render(request, "error.html", {"error": f"Could not find screenshot {dlfile}"})

    elif category == "bingraph":
        file_name = dlfile + "-ent.svg"
        path = os.path.join(base_path, "bingraph", file_name)
        cd = "image/svg+xml"

    elif category == "vba2graph":
        file_name = f"{dlfile}.svg"
        path = os.path.join(base_path, "vba2graph", file_name)
        cd = "image/svg+xml"

    else:
        return render(request, "error.html", {"error": "Category not defined"})

    if path and not path_safe(path):
        return render(request, "error.html", {"error": "File not found"})

    # Performance considerations
    # https://docs.djangoproject.com/en/4.1/ref/request-response/#streaminghttpresponse-objects
    file_size = Path(path).stat().st_size
    try:
        resp = StreamingHttpResponse(FileWrapper(open(path, "rb"), 8192), content_type=cd)
    except Exception:
        return render(request, "error.html", {"error": "File {} not found".format(path)})

    resp["Content-Length"] = file_size
    resp["Content-Disposition"] = "attachment; filename=" + file_name
    return resp


zip_categories = (
    "staticzip",
    "droppedzip",
    "CAPEzip",
    "procdumpzip",
    "memdumpzip",
    "networkzip",
    "pcapzip",
    "droppedzipall",
    "procdumpzipall",
    "CAPEzipall",
)
category_map = {
    "CAPE": "CAPE",
    "procdump": "procdump",
    "dropped": "files",
}


@require_safe
@conditional_login_required(login_required, settings.WEB_AUTHENTICATION)
@csrf_exempt
@ratelimit(key="ip", rate=my_rate_seconds, block=rateblock)
@ratelimit(key="ip", rate=my_rate_minutes, block=rateblock)
@api_view(["GET"])
def file(request, category, task_id, dlfile):
    file_name = dlfile
    cd = "application/octet-stream"
    path = ""
    mem_zip = False
    extmap = {
        "memdump": ".dmp",
        "memdumpstrings": ".dmp.strings",
    }

    if category in zip_categories and not HAVE_PYZIPPER:
        return render(request, "error.html", {"error": "Missed pyzipper library"})

    if category in ("sample", "static", "staticzip"):
        path = os.path.join(CUCKOO_ROOT, "storage", "binaries", file_name)
    elif category in ("dropped", "droppedzip"):
        path = os.path.join(CUCKOO_ROOT, "storage", "analyses", str(task_id), "files", file_name)
        # Self Extracted support folder
        if not path_exists(path):
            path = os.path.join(CUCKOO_ROOT, "storage", "analyses", str(task_id), "selfextracted", file_name)
    elif category in ("droppedzipall", "procdumpzipall", "CAPEzipall"):
        if web_cfg.zipped_download.download_all:
            sub_cat = category.replace("zipall", "")
            path = category_all_files(
                task_id, sub_cat, os.path.join(CUCKOO_ROOT, "storage", "analyses", str(task_id), category_map[sub_cat])
            )
            file_name = f"{task_id}_{category}"
    elif category.startswith("CAPE"):
        buf = os.path.join(CUCKOO_ROOT, "storage", "analyses", task_id, "CAPE", file_name)
        if os.path.isdir(buf):
            dfile = min(os.listdir(buf), key=len)
            path = os.path.join(buf, dfile)
        else:
            path = buf
            if not path_exists(path):
                path = os.path.join(CUCKOO_ROOT, "storage", "analyses", str(task_id), "selfextracted", file_name)
    elif category == "networkzip":
        buf = os.path.join(CUCKOO_ROOT, "storage", "analyses", task_id, "network", file_name)
        path = buf
    elif category.startswith("memdumpzip"):
        path = os.path.join(CUCKOO_ROOT, "storage", "analyses", task_id, "memory", file_name + ".dmp")
        file_name += ".dmp"
    elif category in ("pcap", "pcapzip"):
        file_name += ".pcap"
        path = os.path.join(CUCKOO_ROOT, "storage", "analyses", task_id, "dump.pcap")
        cd = "application/vnd.tcpdump.pcap"
    elif category == "debugger_log":
        path = os.path.join(CUCKOO_ROOT, "storage", "analyses", task_id, "debugger", str(dlfile) + ".log")
    elif category == "rtf":
        path = os.path.join(CUCKOO_ROOT, "storage", "analyses", task_id, "rtf_objects", file_name)
    elif category == "usage":
        path = os.path.join(CUCKOO_ROOT, "storage", "analyses", task_id, "aux", "usage.svg")
        file_name = "usage.svg"
        cd = "image/svg+xml"
    elif category in extmap:
        file_name += extmap[category]
        path = os.path.join(CUCKOO_ROOT, "storage", "analyses", task_id, "memory", file_name)
        if not path_exists(path):
            file_name += ".zip"
            path += ".zip"
            cd = "application/zip"
    elif category == "dropped":
        buf = os.path.join(CUCKOO_ROOT, "storage", "analyses", task_id, "files", file_name)
        if os.path.isdir(buf):
            dfile = min(os.listdir(buf), key=len)
            path = os.path.join(buf, dfile)
        else:
            path = buf
    elif category.startswith("procdump"):
        buf = os.path.join(CUCKOO_ROOT, "storage", "analyses", task_id, "procdump", file_name)
        if os.path.isdir(buf):
            dfile = min(os.listdir(buf), key=len)
            path = os.path.join(buf, dfile)
        else:
            path = buf
    # Just for suricata dropped files currently
    elif category == "zip":
        file_name = "files.zip"
        path = os.path.join(CUCKOO_ROOT, "storage", "analyses", task_id, "logs", "files.zip")
        cd = "application/zip"
    elif category == "suricata":
        path = os.path.join(CUCKOO_ROOT, "storage", "analyses", task_id, "logs", "files", file_name)
    elif category == "rtf":
        path = os.path.join(CUCKOO_ROOT, "storage", "analyses", task_id, "rtf_objects", file_name)
    elif category == "tlskeys":
        path = os.path.join(CUCKOO_ROOT, "storage", "analyses", task_id, "tlsdump", "tlsdump.log")
    elif category == "evtx":
        path = os.path.join(CUCKOO_ROOT, "storage", "analyses", task_id, "evtx", "evtx.zip")
        file_name = f"{task_id}_evtx.zip"
        cd = "application/zip"
    else:
        return render(request, "error.html", {"error": "Category not defined"})

    send_filename = f"{task_id + '_' if task_id not in os.path.basename(path) else ''}{os.path.basename(path)}"
    if category in zip_categories:
        send_filename += ".zip"

    if not path:
        return render(
            request,
            "error.html",
            {"error": "Files not found or option is not enabled in conf/web.conf -> [zipped_download] -> download_all"},
        )

    test_path = path
    if isinstance(path, list):
        test_path = path[0]

    if test_path and (not path_exists(test_path) or not path_safe(test_path)):
        return render(request, "error.html", {"error": "File {} not found".format(os.path.basename(test_path))})

    try:
        if category in zip_categories:
            mem_zip = BytesIO()
            with pyzipper.AESZipFile(mem_zip, "w", compression=pyzipper.ZIP_LZMA, encryption=pyzipper.WZ_AES) as zf:
                zf.setpassword(settings.ZIP_PWD)
                if not isinstance(path, list):
                    path = [path]
                for file in path:
                    with open(file, "rb") as f:
                        zf.writestr(os.path.basename(file), f.read())
            mem_zip.seek(0)
            resp = StreamingHttpResponse(mem_zip, content_type=cd)
            resp["Content-Length"] = len(mem_zip.getvalue())
            file_name += ".zip"
            path = os.path.join(tempfile.gettempdir(), file_name)
            cd = "application/zip"
        else:
            resp = StreamingHttpResponse(FileWrapper(open(path, "rb"), 8091), content_type=cd)
            resp["Content-Length"] = Path(path).stat().st_size
        resp["Content-Disposition"] = f"attachment; filename={send_filename}"
        return resp
    except Exception as e:
        print(e)
        return render(request, "error.html", {"error": "File {} not found".format(os.path.basename(path))})


@require_safe
@conditional_login_required(login_required, settings.WEB_AUTHENTICATION)
def procdump(request, task_id, process_id, start, end, zipped=False):
    origname = process_id + ".dmp"
    tmpdir = None
    tmp_file_path = None
    response = False
    if enabledconf["mongodb"]:
        analysis = mongo_find_one("analysis", {"info.id": int(task_id)}, {"procmemory": 1, "_id": 0}, sort=[("_id", -1)])
    if es_as_db:
        analysis = es.search(index=get_analysis_index(), query=get_query_by_info_id(task_id))["hits"]["hits"][0]["_source"]

    dumpfile = os.path.join(CUCKOO_ROOT, "storage", "analyses", task_id, "memory", origname)

    if not path_safe(dumpfile):
        return render(request, "error.html", {"error": f"File not found: {os.path.basename(dumpfile)}"})

    if not path_exists(dumpfile):
        dumpfile += ".zip"
        if not path_exists(dumpfile):
            return render(request, "error.html", {"error": "File not found"})
        f = zipfile.ZipFile(dumpfile, "r")
        tmpdir = tempfile.mkdtemp(prefix="capeprocdump_", dir=settings.TEMP_PATH)
        tmp_file_path = f.extract(origname, path=tmpdir)
        f.close()
        dumpfile = tmp_file_path

    content_type = "application/octet-stream"

    if not path_exists(dumpfile):
        return render(request, "error.html", {"error": "File not found"})

    file_name = f"{process_id}_{int(start, 16):x}.dmp"
    with open(dumpfile, "rb") as file_item:
        for proc in analysis.get("procmemory", []) or []:
            if proc["pid"] == int(process_id):
                s = BytesIO()
                for memmap in proc["address_space"]:
                    for chunk in memmap["chunks"]:
                        if int(chunk["start"], 16) >= int(start, 16) and int(chunk["end"], 16) <= int(end, 16):
                            file_item.seek(chunk["offset"])
                            s.write(file_item.read(int(chunk["size"], 16)))
                s.seek(0)
                if zipped and HAVE_PYZIPPER:
                    mem_zip = BytesIO()
                    with pyzipper.AESZipFile(mem_zip, "w", compression=pyzipper.ZIP_LZMA, encryption=pyzipper.WZ_AES) as zf:
                        zf.setpassword(settings.ZIP_PWD)
                        zf.writestr(file_name, s.getvalue())
                    file_name += ".zip"
                    content_type = "application/zip"
                    mem_zip.seek(0)
                    s = mem_zip
                response = StreamingHttpResponse(s, content_type=content_type)
                response["Content-Length"] = len(s.getvalue())
                response["Content-Disposition"] = "attachment; filename={0}".format(file_name)
                break

    with suppress(Exception):
        if tmp_file_path:
            Path(tmp_file_path).unlink()
        if tmpdir:
            delete_folder(tmpdir)

    if response:
        return response

    return render(request, "error.html", {"error": "File not found"})


@require_safe
@conditional_login_required(login_required, settings.WEB_AUTHENTICATION)
def filereport(request, task_id, category):
    # check if allowed to download to all + if no if user has permissions
    if not settings.ALLOW_DL_REPORTS_TO_ALL and (
        request.user.is_anonymous
        or (
            hasattr(request.user, "userprofile")
            and hasattr(request.user.userprofile, "reports")
            and not request.user.userprofile.reports
        )
    ):
        return render(
            request,
            "error.html",
            {"error": "You don't have permissions to download reports. Ask admin to enable it for you in user profile."},
        )

    formats = {
        "protobuf": "report.protobuf",
        "json": "report.json",
        "html": "report.html",
        "htmlsummary": "summary-report.html",
        "pdf": "report.pdf",
        "maec": "report.maec-4.1.xml",
        "maec5": "report.maec-5.0.json",
        "metadata": "report.metadata.xml",
        "misp": "misp.json",
        "litereport": "lite.json",
        "cents": "cents.rules",
    }

    if category in formats:
        path = os.path.join(CUCKOO_ROOT, "storage", "analyses", str(task_id), "reports", formats[category])

        if not path_safe(path) or not path_exists(path):
            return render(request, "error.html", {"error": f"File not found: {formats[category]}"})

        response = HttpResponse(Path(path).read_bytes(), content_type="application/octet-stream")
        response["Content-Disposition"] = f"attachment; filename={task_id}_{formats[category]}"
        return response

    return render(request, "error.html", {"error": "File not found"}, status=404)


@require_safe
@conditional_login_required(login_required, settings.WEB_AUTHENTICATION)
def full_memory_dump_file(request, analysis_number):
    filename = False
    for name in ("memory.dmp", "memory.dmp.zip"):
        path = os.path.join(CUCKOO_ROOT, "storage", "analyses", str(analysis_number), name)
        if path_exists(path) and path_safe(path):
            filename = name
            break

    if filename:
        content_type = "application/octet-stream"
        response = StreamingHttpResponse(FileWrapper(open(path, "rb"), 8192), content_type=content_type)
        response["Content-Length"] = os.path.getsize(path)
        response["Content-Disposition"] = f"attachment; filename={filename}"
        return response

    return render(request, "error.html", {"error": "File not found"})


@require_safe
@conditional_login_required(login_required, settings.WEB_AUTHENTICATION)
def full_memory_dump_strings(request, analysis_number):
    filename = None
    for name in ("memory.dmp.strings", "memory.dmp.strings.zip"):
        path = os.path.join(CUCKOO_ROOT, "storage", "analyses", str(analysis_number), name)
        if path_exists(path):
            filename = name
            if not path_safe(ANALYSIS_BASE_PATH):
                return render(request, "error.html", {"error": f"File not found: {name}"})
            break
    if filename:
        content_type = "application/octet-stream"
        response = StreamingHttpResponse(FileWrapper(open(path), 8192), content_type=content_type)
        response["Content-Length"] = os.path.getsize(path)
        response["Content-Disposition"] = "attachment; filename=%s" % filename
        return response

    return render(request, "error.html", {"error": "File not found"})


@csrf_exempt
@conditional_login_required(login_required, settings.WEB_AUTHENTICATION)
@ratelimit(key="ip", rate=my_rate_seconds, block=rateblock)
@ratelimit(key="ip", rate=my_rate_minutes, block=rateblock)
def search(request, searched=""):
    if "search" in request.POST or searched:
        term = ""
        if not searched and request.POST.get("search"):
            searched = str(request.POST["search"])

        if ":" in searched:
            term, value = searched.strip().split(":", 1)
        else:
            value = searched.strip()

        # Check on search size. But malscore, ID and package can be strings of less than 3 characters.
        if term not in {"malscore", "id", "ids", "package"} and len(value) < 3:
            return render(
                request,
                "analysis/search.html",
                {"analyses": None, "term": searched, "error": "Search term too short, minimum 3 characters required"},
            )

        # name:foo or name: foo
        value = value.lstrip()
        term = term.lower()

        if not term:
            value = value.lower()
            if re.match(r"^([a-fA-F\d]{32})$", value):
                term = "md5"
            elif re.match(r"^([a-fA-F\d]{40})$", value):
                term = "sha1"
            elif re.match(r"^([a-fA-F\d]{64})$", value):
                term = "sha256"
            elif re.match(r"^([a-fA-F\d]{96})$", value):
                term = "sha3"
            elif re.match(r"^([a-fA-F\d]{128})$", value):
                term = "sha512"

        if term == "ids":
            if all([v.strip().isdigit() for v in value.split(",")]):
                value = [int(v.strip()) for v in filter(None, value.split(","))]
            else:
                return render(
                    request,
                    "analysis/search.html",
                    {"analyses": None, "term": searched, "error": "Not all values are integers"},
                )

        # Escape forward slash characters
        if isinstance(value, str):
            value = value.replace("\\", "\\\\")

        try:
            records = perform_search(term, value, user_id=request.user.id, privs=request.user.is_staff)
        except ValueError:
            if term:
                return render(
                    request,
                    "analysis/search.html",
                    {"analyses": None, "term": searched, "error": "Invalid search term: %s" % term},
                )
            else:
                return render(
                    request,
                    "analysis/search.html",
                    {"analyses": None, "term": None, "error": "Unable to recognize the search syntax"},
                )

        analyses = []
        for result in records or []:
            new = None
            if enabledconf["mongodb"] and enabledconf["elasticsearchdb"] and essearch and not term:
                new = get_analysis_info(db, id=int(result["_source"]["task_id"]))
            if enabledconf["mongodb"] and term and "info" in result:
                new = get_analysis_info(db, id=int(result["info"]["id"]))
            if es_as_db:
                new = get_analysis_info(db, id=int(result["info"]["id"]))
            if not new:
                continue
            analyses.append(new)
        return render(
            request,
            "analysis/search.html",
            {"analyses": analyses, "config": enabledconf, "term": searched, "error": None},
        )
    return render(request, "analysis/search.html", {"analyses": None, "term": None, "error": None})


@require_safe
@conditional_login_required(login_required, settings.WEB_AUTHENTICATION)
def remove(request, task_id):
    """Remove an analysis."""
    if not enabledconf["delete"] and not request.user.is_staff:
        return render(request, "success_simple.html", {"message": "buy a lot of whiskey to admin ;)"})

    if enabledconf["mongodb"]:
        mongo_delete_data(int(task_id))
        analyses_path = os.path.join(CUCKOO_ROOT, "storage", "analyses", task_id)
        if path_exists(analyses_path):
            delete_folder(analyses_path)
        message = "Task(s) deleted."
    if es_as_db:
        analyses = es.search(index=get_analysis_index(), query=get_query_by_info_id(task_id))["hits"]["hits"]
        if len(analyses) > 1:
            message = "Multiple tasks with this ID deleted."
        elif len(analyses) == 1:
            message = "Task deleted."
        if len(analyses) > 0:
            for analysis in analyses:
                esidx = analysis["_index"]
                esid = analysis["_id"]
                # Check if behavior exists
                if analysis["_source"]["behavior"]:
                    for process in analysis["_source"]["behavior"]["processes"]:
                        for call in process["calls"]:
                            es.delete(
                                index=esidx,
                                doc_type="calls",
                                id=call,
                            )
                # Delete the analysis results
                es.delete(
                    index=esidx,
                    doc_type="analysis",
                    id=esid,
                )
    elif essearch:
        # remove es search data
        analyses = es.search(index=get_analysis_index(), query=get_query_by_info_id(task_id))["hits"]["hits"]
        if len(analyses) > 1:
            message = "Multiple tasks with this ID deleted."
        elif len(analyses) == 1:
            message = "Task deleted."
        if len(analyses) > 0:
            for analysis in analyses:
                esidx = analysis["_index"]
                esid = analysis["_id"]
                # Delete the analysis results
                es.delete(
                    index=esidx,
                    doc_type="analysis",
                    id=esid,
                )

    db.delete_task(task_id)

    return render(request, "success_simple.html", {"message": message})


@require_safe
@conditional_login_required(login_required, settings.WEB_AUTHENTICATION)
def pcapstream(request, task_id, conntuple):
    src, sport, dst, dport, proto = conntuple.split(",")
    sport, dport = int(sport), int(dport)

    if enabledconf["mongodb"]:
        conndata = mongo_find_one(
            "analysis",
            {"info.id": int(task_id)},
            {"network.sorted.tcp": 1, "network.sorted.udp": 1, "network.sorted_pcap_sha256": 1, "_id": 0},
            sort=[("_id", -1)],
        )

    if es_as_db:
        conndata = es.search(index=get_analysis_index(), query=get_query_by_info_id(task_id))["hits"]["hits"][0]["_source"]

    if not conndata:
        return render(request, "standalone_error.html", {"error": "The specified analysis does not exist"})

    try:
        if proto == "udp":
            connlist = conndata["network"]["sorted"]["udp"]
        else:
            connlist = conndata["network"]["sorted"]["tcp"]

        conns = [i for i in connlist if (i["sport"], i["dport"], i["src"], i["dst"]) == (sport, dport, src, dst)]
        stream = conns[0]
        offset = stream["offset"]
    except Exception:
        return render(request, "standalone_error.html", {"error": "Could not find the requested stream"})

    try:
        # if we do, build out the path to it
        path = os.path.join(CUCKOO_ROOT, "storage", "analyses", task_id, "dump_sorted.pcap")

        if not path_exists(path) or not path_safe(path):
            return render(request, "standalone_error.html", {"error": "The required sorted PCAP does not exist"})

        fobj = open(path, "rb")
    except Exception:
        return render(request, "standalone_error.html", {"error": "The required sorted PCAP does not exist"})

    packets = list(network.packets_for_stream(fobj, offset))
    fobj.close()

    return HttpResponse(json.dumps(packets), content_type="application/json")


@conditional_login_required(login_required, settings.WEB_AUTHENTICATION)
def comments(request, task_id):
    if request.method == "POST" and settings.COMMENTS:
        comment = request.POST.get("commentbox", "")
        if not comment:
            return render(request, "error.html", {"error": "No comment provided."})

        if enabledconf["mongodb"]:
            report = mongo_find_one("analysis", {"info.id": int(task_id)}, {"info.comments": 1, "_id": 0}, sort=[("_id", -1)])
        if es_as_db:
            query = es.search(index=get_analysis_index(), query=get_query_by_info_id(task_id))["hits"]["hits"][0]
            report = query["_source"]
            esid = query["_id"]
            esidx = query["_index"]
        if "comments" in report["info"]:
            curcomments = report["info"]["comments"]
        else:
            curcomments = []
        buf = {}
        buf["Timestamp"] = datetime.datetime.now().strftime("%Y-%m-%d %H:%M:%S")
        escape_map = {
            "&": "&amp;",
            '"': "&quot;",
            "'": "&apos;",
            "<": "&lt;",
            ">": "&gt;",
            "\n": "<br />",
        }
        buf["Data"] = "".join(escape_map.get(thechar, thechar) for thechar in comment)
        # status can be posted/removed
        buf["Status"] = "posted"
        curcomments.insert(0, buf)
        if enabledconf["mongodb"]:
            mongo_update_one("analysis", {"info.id": int(task_id)}, {"$set": {"info.comments": curcomments}})
        if es_as_db:
            es.update(index=esidx, id=esid, body={"doc": {"info": {"comments": curcomments}}})
        return redirect("report", task_id=task_id)

    return render(request, "error.html", {"error": "Invalid Method"})


@conditional_login_required(login_required, settings.WEB_AUTHENTICATION)
def vtupload(request, category, task_id, filename, dlfile):
    if enabledconf["vtupload"] and settings.VTDL_KEY:
        try:
            folder_name = False
            path = False
            if category in ("sample", "static"):
                path = os.path.join(CUCKOO_ROOT, "storage", "binaries", dlfile)
            elif category == "dropped":
                folder_name = "files"
            elif category in ("CAPE", "procdump"):
                folder_name = category

            if folder_name:
                path = os.path.join(CUCKOO_ROOT, "storage", "analyses", task_id, folder_name, filename)

            if not path or not path_safe(path):
                return render(request, "error.html", {"error": f"File not found: {os.path.basename(path)}"})

            headers = {"x-apikey": settings.VTDL_KEY}
            files = {"file": (filename, open(path, "rb"))}
            response = requests.post("https://www.virustotal.com/api/v3/files", files=files, headers=headers)
            if response.ok:
                id = response.json().get("data", {}).get("id")
                if id:
                    hashbytes, _ = base64.b64decode(id).split(b":")
                    md5hash = hashbytes.decode()
                    return render(
                        request, "success_vtup.html", {"permalink": "https://www.virustotal.com/gui/file/{id}".format(id=md5hash)}
                    )
            else:
                return render(
                    request, "error.html", {"error": "Response code: {} - {}".format(response.status_code, response.reason)}
                )
        except Exception as err:
            return render(request, "error.html", {"error": err})


@conditional_login_required(login_required, settings.WEB_AUTHENTICATION)
def statistics_data(request, days=7):
    if days.isdigit():
        try:
            details = statistics(int(days))
        except Exception as e:
            # psycopg2.OperationalError
            print(e)
            return render(
                request, "error.html", {"error": "Please restart your database. Probably it had an update or it just down"}
            )
        return render(request, "statistics.html", {"statistics": details, "days": days})
    return render(request, "error.html", {"error": "Provide days as number"})


on_demand_config_mapper = {
    "bingraph": reporting_cfg,
    "flare_capa": processing_cfg,
    "vba2graph": processing_cfg,
    "xlsdeobf": processing_cfg,
    "strings": processing_cfg,
    "floss": processing_cfg,
}


@conditional_login_required(login_required, settings.WEB_AUTHENTICATION)
@ratelimit(key="ip", rate=my_rate_seconds, block=rateblock)
@ratelimit(key="ip", rate=my_rate_minutes, block=rateblock)
def on_demand(request, service: str, task_id: str, category: str, sha256):
    """
    This aux function allows to generate some details on demand, this is specially useful for long running libraries and we don't need them in many cases due to scripted submissions
    @param service: Service for which we want to generate details
    @param task_id: ID of analysis
    @param category: Example: CAPE, procdump, etc
    @param sha256: file hash for which we want to generate details
    @return: redirect to the same webpage but with missed details included

    # 0. ensure that we not generating this data or data exist
    # 1. get file path
    # 2. call to func
    # 3. store results
    # 4. reload page
    """

    if service not in (
        "bingraph",
        "flare_capa",
        "vba2graph",
        "virustotal",
        "xlsdeobf",
        "strings",
        "floss",
    ) and not on_demand_config_mapper.get(service, {}).get(service, {}).get("on_demand"):
        return render(request, "error.html", {"error": "Not supported/enabled service on demand"})

    # Self Extracted support folder
    path = os.path.join(CUCKOO_ROOT, "storage", "analyses", task_id, "selfextracted", sha256)

    if not path_exists(path):
        extractedfile = False
        if category == "static":
            path = os.path.join(ANALYSIS_BASE_PATH, "analyses", task_id, "binary")
            category = "target.file"
        elif category == "dropped":
            path = os.path.join(ANALYSIS_BASE_PATH, "analyses", task_id, "files", sha256)
        else:
            path = os.path.join(ANALYSIS_BASE_PATH, "analyses", task_id, category, sha256)
    else:
        category = "target.file"
        extractedfile = True

    if path and (not path_safe(path) or not path_exists(path)):
        return render(request, "error.html", {"error": "File not found: {}".format(path)})

    details = False
    if service == "flare_capa" and HAVE_FLARE_CAPA:
        details = flare_capa_details(path, category.lower(), on_demand=True)
        if not details:
            details = {"msg": "No results"}

    elif service == "vba2graph" and HAVE_VBA2GRAPH:
        vba2graph_func(path, task_id, sha256, on_demand=True)

    elif service == "strings" and HAVE_STRINGS:
        details = extract_strings(path, on_demand=True)
        if not details:
            details = {"strings": "No strings extracted"}

    elif service == "virustotal" and HAVE_VIRUSTOTAL:
        details = vt_lookup("file", sha256, on_demand=True)
        if not details:
            details = {"msg": "No results"}

    elif service == "xlsdeobf" and HAVE_XLM_DEOBF:
        details = xlmdeobfuscate(path, task_id, on_demand=True)
        if not details:
            details = {"msg": "No results"}
    elif (
        service == "bingraph"
        and HAVE_BINGRAPH
        and reporting_cfg.bingraph.enabled
        and reporting_cfg.bingraph.on_demand
        and not path_exists(os.path.join(ANALYSIS_BASE_PATH, "analyses", task_id, "bingraph", sha256 + "-ent.svg"))
    ):
        bingraph_path = os.path.join(ANALYSIS_BASE_PATH, "analyses", task_id, "bingraph")
        if not path_exists(bingraph_path):
            path_mkdir(bingraph_path)
        try:
            bingraph_args_dict.update({"prefix": sha256, "files": [path], "save_dir": bingraph_path})
            try:
                bingraph_gen(bingraph_args_dict)
            except Exception as e:
                print("Can't generate bingraph for {}: {}".format(sha256, e))
        except Exception as e:
            print("Bingraph on demand error:", e)
    elif service == "floss" and HAVE_FLOSS:
        package = get_task_package(task_id)
        details = Floss(path, package, on_demand=True).run()
        if not details:
            details = {"msg": "No results"}
    if details:
        buf = mongo_find_one("analysis", {"info.id": int(task_id)}, {"_id": 1, category: 1})

        servicedata = {}
        if category == "CAPE":
            for block in buf[category].get("payloads", []) or []:
                if block.get("sha256") == sha256:
                    block[service] = details
                    break
            servicedata = buf[category]
        elif category in ("procdump", "procmemory", "dropped"):
            for block in buf[category] or []:
                if block.get("sha256") == sha256:
                    block[service] = details
                    break
            servicedata = buf[category]
        elif "target" in category:
            servicedata = buf.get("target", {}).get("file", {})
            if servicedata:
                if service == "xlsdeobf":
                    servicedata.setdefault("office", {}).setdefault("XLMMacroDeobfuscator", details)
                elif extractedfile:
                    for block in servicedata.get("extracted_files", []):
                        if block.get("sha256") == sha256:
                            block[service] = details
                            break
                else:
                    servicedata.setdefault(service, details)

        if servicedata:
            mongo_update_one("analysis", {"_id": ObjectId(buf["_id"])}, {"$set": {category: servicedata}})
        del details

    return redirect("report", task_id=task_id)


@conditional_login_required(login_required, settings.WEB_AUTHENTICATION)
def ban_all_user_tasks(request, user_id: int):
    if request.user.is_staff or request.user.is_superuser:
        db.ban_user_tasks(user_id)
        return HttpResponseRedirect(request.META.get("HTTP_REFERER", "/"))
    return render(request, "error.html", {"error": "Nice try! You don't have permission to ban user tasks"})


@conditional_login_required(login_required, settings.WEB_AUTHENTICATION)
def ban_user(request, user_id: int):
    if request.user.is_staff or request.user.is_superuser:
        success = disable_user(user_id)
        if success:
            return HttpResponseRedirect(request.META.get("HTTP_REFERER", "/"))
        else:
            return render(request, "error.html", {"error": f"Can't ban user id {user_id}"})
    return render(request, "error.html", {"error": "Nice try! You don't have permission to ban users"})<|MERGE_RESOLUTION|>--- conflicted
+++ resolved
@@ -31,11 +31,7 @@
 import modules.processing.network as network
 from lib.cuckoo.common.config import Config
 from lib.cuckoo.common.constants import ANALYSIS_BASE_PATH, CUCKOO_ROOT
-<<<<<<< HEAD
-from lib.cuckoo.common.path_utils import path_exists, path_mkdir, path_safe, path_read_file
-=======
 from lib.cuckoo.common.path_utils import path_exists, path_get_size, path_mkdir, path_read_file, path_safe
->>>>>>> 9603dd57
 from lib.cuckoo.common.utils import delete_folder
 from lib.cuckoo.common.web_utils import category_all_files, my_rate_minutes, my_rate_seconds, perform_search, rateblock, statistics
 from lib.cuckoo.core.database import TASK_PENDING, Database, Task
@@ -1537,16 +1533,9 @@
                 continue
             existent_tasks[record["info"]["id"]] = record.get("detections")
 
-<<<<<<< HEAD
-
-    # process log per task if enabled:
-    process_log_path = os.path.join(CUCKOO_ROOT, "storage", "analyses", str(task_id), "process.log")
-    if web_cfg.general.expose_process_log and path_exists(process_log_path):
-=======
     # process log per task if enabled:
     process_log_path = os.path.join(CUCKOO_ROOT, "storage", "analyses", str(task_id), "process.log")
     if web_cfg.general.expose_process_log and path_exists(process_log_path) and path_get_size(process_log_path):
->>>>>>> 9603dd57
         report["process_log"] = path_read_file(process_log_path, mode="text")
 
     return render(
