--- conflicted
+++ resolved
@@ -46,16 +46,10 @@
             # decode utf-8 socks5man database data
             for k, v in socks5s[name].items():
                 if isinstance(v, (bytes, bytearray)):
-<<<<<<< HEAD
-                    with suppress(UnicodeDecodeError, AttributeError):
-                        socks5s[name][k] = v.decode()
-
-=======
                     try:
                         socks5s[name][k] = v.decode()
                     except (UnicodeDecodeError, AttributeError):
                         pass
->>>>>>> 70c3ade8
     except Socks5manDatabaseError as e:
         print(e, "you migth have an outdated database at $HOME/.socks5man")
 
