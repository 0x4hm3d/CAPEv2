--- conflicted
+++ resolved
@@ -1039,11 +1039,7 @@
     "ssdeep": "ssdeep",
     "clamav": "clamav",
     "yaraname": "yara.name",
-<<<<<<< HEAD
     "capeyara": "cape_yara.name",
-=======
-    "capeyara": "capeyara.name",
->>>>>>> d3411682
     "capetype": "cape_type.name",
     "md5": "md5",
     "sha1": "sha1",
@@ -1060,11 +1056,7 @@
     "target.file",
     "dropped",
     "procdump",
-<<<<<<< HEAD
     "CAPE.payloads"
-=======
-    "CAPE.payloade"
->>>>>>> d3411682
     # file_extra_info
     "info.parent_sample.extracted_files_tool",
     "target.file.extracted_files_tool",
@@ -1074,11 +1066,7 @@
 )
 
 for key, value in search_term_map_repetetive_blocks.items():
-<<<<<<< HEAD
     search_term_map.update({key: [f"{path}.{value}" for path in search_term_map_base_naming]})
-=======
-    search_term_map.update({key: [f"{value}.{key}" for path in search_term_map_base_naming]})
->>>>>>> d3411682
 
 # search terms that will be forwarded to mongodb in a lowered normalized form
 normalized_lower_terms = (
